--- conflicted
+++ resolved
@@ -417,19 +417,8 @@
     for video_dir in video_directories:
         video_files = [f for f in os.listdir(os.path.join(data_dir, video_dir)) if f.endswith('.mp4')]
         for video_file in video_files:
-<<<<<<< HEAD
-            if inference_csv_detailed_naming:
-                inference_csv_name = (
-                    f"hand={cfg['n_hand_labels']}_rng={k}_"
-                    f"pseudo={n_pseudo_labels or cfg['n_pseudo_labels']}_"
-                    f"{pseudo_labeler or cfg['pseudo_labeler']}_{selection_strategy or cfg['selection_strategy']}_"
-                    f"rng={ensemble_seed_start or cfg['ensemble_seeds'][0]}-{ensemble_seed_end or cfg['ensemble_seeds'][-1]}_"
-                    f"{video_file.replace('.mp4', '.csv')}"
-                )
-=======
             if csv_prefix:
                 inference_csv_name = f'{csv_prefix}_{video_file.replace(".mp4", ".csv")}'
->>>>>>> 679a45a8
             else:
                 inference_csv_name = video_file.replace(".mp4", ".csv")
                 
