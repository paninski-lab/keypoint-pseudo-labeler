"""Functions for plotting and making diagnostic videos."""
import gc
import os

import lightning.pytorch as pl
import matplotlib.colors as mcolors
import matplotlib.pyplot as plt
import numpy as np
import pandas as pd
import torch
import yaml
from omegaconf import DictConfig
from tqdm import tqdm
from matplotlib.ticker import LogLocator

from eks.core import jax_ensemble
from eks.singlecam_smoother import ensemble_kalman_smoother_singlecam
from eks.utils import convert_lp_dlc, make_output_dataframe, populate_output_dataframe
from lightning_pose.data.dali import PrepareDALI
from lightning_pose.utils.io import ckpt_path_from_base_path
from lightning_pose.utils.predictions import (
    PredictionHandler,
    get_cfg_file,
    load_model_from_checkpoint,
    predict_single_video,
)
from lightning_pose.utils.scripts import (
    compute_metrics,
    get_data_module,
    get_dataset,
    get_imgaug_transform,
)
from pseudo_labeler.utils import format_data_walk


def compute_likelihoods_and_variance(input_dfs, likelihood_thresh=0.9):
    # Convert list of DataFrames to a 3D NumPy array
    data_arrays = [df.to_numpy() for df in input_dfs]
    markers_3d_array = np.stack(data_arrays, axis=0)
    
    # Extract the body parts from the columns
    columns = input_dfs[0].columns
    bodypart_list = set()
    for col in columns:
        if col.endswith('_x'):
            bodypart_list.add(col[:-2])
        elif col.endswith('_y'):
            bodypart_list.add(col[:-2])
        elif col.endswith('_likelihood'):
            bodypart_list.add(col[:-11])

    bodypart_list = list(bodypart_list)  # Convert set to list for consistent ordering
    keys = []
    keys_likelihood = []
    keypoint_is = {col: i for i, col in enumerate(columns)}
    for part in bodypart_list:
        keys.extend([keypoint_is[part + '_x'], keypoint_is[part + '_y'], keypoint_is[part + '_likelihood']])
        keys_likelihood.append(keypoint_is[part + '_likelihood'])

    key_cols = np.array(keys)
    likelihood_cols = np.array(keys_likelihood)
    likelihoods = markers_3d_array[:, :, likelihood_cols]
    markers_3d_array = markers_3d_array[:, :, key_cols]

    ensemble_preds, ensemble_vars, keypoints_avg_dict = jax_ensemble(markers_3d_array)
    
    likelihoods_above_thresh = (likelihoods > likelihood_thresh).sum(axis=0)
    summed_ensemble_vars = ensemble_vars[:, :, 0] + ensemble_vars[:, :, 1]

    combined_df = pd.DataFrame({'likelihoods_above_thresh': likelihoods_above_thresh.flatten(),
                                'summed_ensemble_vars': summed_ensemble_vars.flatten()})
    
    return likelihoods_above_thresh, summed_ensemble_vars, combined_df, bodypart_list


def plot_heatmaps(likelihoods_above_thresh, summed_ensemble_vars, bodypart_list, input_dir, likelihood_thresh=0.9):
    min_var = np.min(summed_ensemble_vars[summed_ensemble_vars > 0])
    max_var = np.max(summed_ensemble_vars)
    variance_bins = np.logspace(np.log10(min_var), np.log10(max_var), 10)
    
    num_cols = 3
    num_rows = (len(bodypart_list) + num_cols - 1) // num_cols

    fig, axs = plt.subplots(num_rows, num_cols, figsize=(5 * num_cols, 5 * num_rows))
    cmap = mcolors.LinearSegmentedColormap.from_list("WhiteBlue", ["white", "blue"])
    
    total_heatmap = np.zeros((len(variance_bins) - 1, 6))
    for kp_idx, kp in enumerate(bodypart_list):
        heatmap = np.zeros((len(variance_bins) - 1, 6))
        for i in range(len(variance_bins) - 1):
            in_bin = (summed_ensemble_vars[:, kp_idx] >= variance_bins[i]) & (summed_ensemble_vars[:, kp_idx] < variance_bins[i + 1])
            for model_count in range(6):
                count = np.sum((likelihoods_above_thresh[:, kp_idx] == model_count) & in_bin)
                heatmap[i, model_count] = count
                total_heatmap[i, model_count] += count

        row = kp_idx // num_cols
        col = kp_idx % num_cols
        vmax_value = np.max(heatmap) * 0.75
        norm = mcolors.PowerNorm(gamma=0.5, vmin=0, vmax=vmax_value)
        im = axs[row, col].imshow(heatmap.T, aspect='auto', origin='lower', extent=[0, len(variance_bins) - 1, 0, 6], cmap=cmap, norm=norm)
        axs[row, col].set_xlabel('Ensemble Variance (Log Scale)')
        axs[row, col].set_ylabel(f'Number of Models (Likelihood > {likelihood_thresh})')
        axs[row, col].set_title(f'Keypoint: {kp}')
        
        for i in range(heatmap.shape[0]):
            for j in range(heatmap.shape[1]):
                axs[row, col].text(i + 0.5, j + 0.5, f'{heatmap[i, j]:.0f}', ha='center', va='center', color='black')

        x_ticks = np.arange(len(variance_bins) - 1)
        x_labels = [f'({variance_bins[i]:.3f},\n{variance_bins[i+1]:.3f})' for i in range(len(variance_bins) - 1)]
        axs[row, col].set_xticks(x_ticks + 0.5)
        axs[row, col].set_xticklabels(x_labels, rotation=90)
        axs[row, col].set_yticks(np.arange(6) + 0.5)
        axs[row, col].set_yticklabels(np.arange(6))

        fig.colorbar(im, ax=axs[row, col], orientation='vertical')

    for i in range(len(bodypart_list), num_rows * num_cols):
        fig.delaxes(axs.flat[i])

    plt.tight_layout()
    
    script_dir = os.path.dirname(os.path.abspath(__file__))
    output_path = os.path.join(script_dir, f'{os.path.basename(input_dir)}_var_likelihood_heatmap.png')

    plt.savefig(output_path)

    fig_combined, ax_combined = plt.subplots(figsize=(5, 5))
    vmax_combined = np.max(total_heatmap) * 0.75
    norm_combined = mcolors.PowerNorm(gamma=0.5, vmin=0, vmax=vmax_combined)
    im_total = ax_combined.imshow(total_heatmap.T, aspect='auto', origin='lower', extent=[0, len(variance_bins) - 1, 0, 6], cmap=cmap, norm=norm_combined)
    ax_combined.set_xlabel('Ensemble Variance (Log Scale)')
    ax_combined.set_ylabel(f'Number of Models (Likelihood > {likelihood_thresh})')
    ax_combined.set_title(f'Combined Keypoints for {os.path.basename(os.path.dirname(os.path.dirname(input_dir)))}')

    for i in range(total_heatmap.shape[0]):
        for j in range(total_heatmap.shape[1]):
            ax_combined.text(i + 0.5, j + 0.5, f'{total_heatmap[i, j]:.0f}', ha='center', va='center', color='black')

    ax_combined.set_xticks(x_ticks + 0.5)
    ax_combined.set_xticklabels(x_labels, rotation=90)
    ax_combined.set_yticks(np.arange(6) + 0.5)
    ax_combined.set_yticklabels(np.arange(6))

    fig_combined.colorbar(im_total, ax=ax_combined, orientation='vertical')
    combined_output_path = os.path.join(script_dir, f'{os.path.basename(input_dir)}_var_likelihood_heatmap_combined.png')
    fig_combined.tight_layout()
    fig_combined.savefig(combined_output_path)


# # ----------------------------
# OOD snippet functions
# # ----------------------------


def find_model_dirs(base_dir, keyword):
    model_dirs = []
    for root, dirs, files in os.walk(base_dir):
        for dir_name in dirs:
            if keyword in dir_name:
                model_dirs.append(os.path.join(root, dir_name))
    return model_dirs


def process_csv_for_sessions_and_frames(ground_truth_df):
    session_frame_info = []
    for idx, row in tqdm(ground_truth_df.iterrows(), total=len(ground_truth_df)):
        first_col_value = row[0]
        path_parts = first_col_value.split('/')
        session = path_parts[1]
        frame = path_parts[2]
        session_frame_info.append((session, frame))
    return session_frame_info


def run_inference_on_snippets(model_dirs_list, data_dir, snippets_dir, ground_truth_df):
    trainer = pl.Trainer(accelerator="gpu", devices=1)
    session_frame_info = process_csv_for_sessions_and_frames(ground_truth_df)
    
    for model_dir in model_dirs_list:
        print(f'Processing model in {os.path.basename(model_dir)}')
        cfg_file = os.path.join(model_dir, "config.yaml")
        model_cfg = DictConfig(yaml.safe_load(open(cfg_file)))
        
        # Update data directories
        model_cfg.data.data_dir = data_dir
        model_cfg.data.video_dir = os.path.join(data_dir, "videos")
        
        # Get model checkpoint
        ckpt_file = ckpt_path_from_base_path(model_dir, model_name=model_cfg.model.model_name)
        
        # Build datamodule
        cfg_new = model_cfg.copy()
        cfg_new.training.imgaug = 'default'
        imgaug_transform = get_imgaug_transform(cfg=cfg_new)
        dataset_new = get_dataset(cfg=cfg_new, data_dir=cfg_new.data.data_dir, imgaug_transform=imgaug_transform)
        datamodule_new = get_data_module(cfg=cfg_new, dataset=dataset_new, video_dir=cfg_new.data.video_dir)
        datamodule_new.setup()
        
        # Load model
        model = load_model_from_checkpoint(cfg=cfg_new, ckpt_file=ckpt_file, eval=True, data_module=datamodule_new)
        model.to("cuda")
        
        model_cfg.dali.base.sequence_length = 16

        for session, frame in tqdm(session_frame_info):
            video_file = os.path.join(snippets_dir, session, frame.replace('png', 'mp4'))
            prediction_csv_file = os.path.join(model_dir, "video_preds_labeled", session, frame.replace('png', 'csv'))
            os.makedirs(os.path.join(model_dir, "video_preds_labeled", session), exist_ok=True)
            
            if not os.path.exists(video_file):
                print(f'Cannot find video snippet for {video_file}. Skipping')
                continue
            if os.path.exists(prediction_csv_file):
                print(f'Prediction csv file already exists for {session}/{frame}. Skipping')
                continue
            
            print(f'{video_file} saved as\n{prediction_csv_file}')
            cfg = get_cfg_file(cfg_file=cfg_new)
            model_type = "context" if cfg.model.model_type == "heatmap_mhcrnn" else "base"
            cfg.training.imgaug = "default"
            
            vid_pred_class = PrepareDALI(
                train_stage="predict",
                model_type=model_type,
                dali_config=cfg.dali,
                filenames=[video_file],
                resize_dims=[cfg.data.image_resize_dims.height, cfg.data.image_resize_dims.width]
            )
            
            # Get loader
            predict_loader = vid_pred_class()
            
            # Initialize prediction handler class
            pred_handler = PredictionHandler(cfg=cfg, data_module=datamodule_new, video_file=video_file)
            
            # Compute predictions
            preds = trainer.predict(model=model, dataloaders=predict_loader, return_predictions=True)
            
            # Process predictions
            preds_df = pred_handler(preds=preds)
            os.makedirs(os.path.dirname(prediction_csv_file), exist_ok=True)
            preds_df.to_csv(prediction_csv_file)
            
            # Clear up memory
            del predict_loader
            del pred_handler
            del vid_pred_class
            gc.collect()
            torch.cuda.empty_cache()
        
        del dataset_new
        del datamodule_new
        del model
        gc.collect()
        torch.cuda.empty_cache()


def run_eks_on_snippets(snippets_dir, model_dirs_list, eks_save_dir, ground_truth_df, keypoint_ensemble_list):
    session_frame_info = process_csv_for_sessions_and_frames(ground_truth_df)
    tracker_name = 'heatmap_tracker'
    keypoint_names = None

    # store useful info here
    index_list = []
    results_list = []

    # Step 1: Process and save the CSVs
    for session, frame in session_frame_info:
        # extract all markers
        markers_list = []
        for model_dir in model_dirs_list:
            csv_file = os.path.join(
                model_dir, 'video_preds_labeled', session, frame.replace('png', 'csv'))
            df_tmp = pd.read_csv(csv_file, header=[0, 1, 2], index_col=0)
            keypoint_names = [l[1] for l in df_tmp.columns[::3]]
            markers_tmp = convert_lp_dlc(df_tmp, keypoint_names, model_name=tracker_name)
            markers_list.append(markers_tmp)

        dfs_markers = markers_list
        # make empty dataframe to write results into
        df_eks = make_output_dataframe(df_tmp)

        # Convert list of DataFrames to a 3D NumPy array
        data_arrays = [df.to_numpy() for df in markers_list]
        markers_3d_array = np.stack(data_arrays, axis=0)

        # Map keypoint names to keys in input_dfs and crop markers_3d_array
        keypoint_is = {}
        keys = []
        for i, col in enumerate(markers_list[0].columns):
            keypoint_is[col] = i
        for part in keypoint_ensemble_list:
            keys.append(keypoint_is[part + '_x'])
            keys.append(keypoint_is[part + '_y'])
            keys.append(keypoint_is[part + '_likelihood'])
        key_cols = np.array(keys)
        markers_3d_array = markers_3d_array[:, :, key_cols]

        save_dir = os.path.join(eks_save_dir, 'eks', session)
        save_file = os.path.join(save_dir, frame.replace('png', 'csv'))
        if os.path.exists(save_file):
            print(f'Skipping ensembling for {session}/{frame} as it already exists.')
            continue
        else:
            print(f'Ensembling for {session}/{frame}')
            # Call the smoother function
            df_dicts, s_finals = ensemble_kalman_smoother_singlecam(
                markers_3d_array,
                keypoint_ensemble_list,
                smooth_param=None,
                s_frames=[(None, None)],
                blocks=[],
            )
            # put results into new dataframe
            for k, keypoint_name in enumerate(keypoint_ensemble_list):
                keypoint_df = df_dicts[k][keypoint_name + '_df']
                df_eks = populate_output_dataframe(keypoint_df, keypoint_name, df_eks)

            # save eks results
            os.makedirs(save_dir, exist_ok=True)
            df_eks.to_csv(save_file)

    # Step 2: Extract center frame results
    final_predictions_file = os.path.join(eks_save_dir, 'eks', 'predictions_new.csv')
    if os.path.exists(final_predictions_file):
        print(f'Final predictions file {final_predictions_file} already exists. Skipping extraction.')
        return None, None

    print('Extracting center frame results from all sessions.')
    for session, frame in session_frame_info:
        # Construct the path to the saved EKS results
        save_file = os.path.join(eks_save_dir, 'eks', session, frame.replace('png', 'csv'))
        if not os.path.exists(save_file):
            print(f'Missing EKS file for {session}/{frame}. Skipping.')
            continue

        # read csv
        df_eks = pd.read_csv(save_file, header=[0, 1, 2], index_col=0)
        
        # extract result from center frame
        assert df_eks.shape[0] & 2 != 0
        idx_frame = int(np.floor(df_eks.shape[0] / 2))
        frame_file = frame.replace('.mp4', '.png')
        index_name = f'labeled-data/{session}/{frame_file}'
        result = df_eks[df_eks.index == idx_frame].rename(index={idx_frame: index_name})
        results_list.append(result)

    # save final predictions
    results_df = pd.concat(results_list)
    results_df.sort_index(inplace=True)
    # add "set" column so this df is interpreted as labeled data predictions
    results_df.loc[:, ("set", "", "")] = "train"
    results_df.to_csv(os.path.join(eks_save_dir, 'eks', 'predictions_new.csv'))

    return df_eks, dfs_markers


def collect_preds(model_dirs_list, snippets_dir):
    for model_dir in tqdm(model_dirs_list):
        results_file = os.path.join(model_dir, 'video_preds_labeled', 'predictions_new.csv')
        if os.path.exists(results_file):
            print(f'Predictions file {results_file} already exists. Skipping model {model_dir}.')
            continue
        
        results_list = []
        sessions = os.listdir(snippets_dir)
        for session in sessions:
            frames = os.listdir(os.path.join(snippets_dir, session))
            for frame in frames:
                # Load prediction on snippet
                df = pd.read_csv(
                    os.path.join(model_dir, 'video_preds_labeled', session, frame.replace('.mp4', '.csv')), 
                    header=[0, 1, 2], 
                    index_col=0,
                )
                # Extract result from center frame
                assert df.shape[0] & 2 != 0
                idx_frame = int(np.floor(df.shape[0] / 2))
                frame_file = frame.replace('.mp4', '.png')
                index_name = f'labeled-data/{session}/{frame_file}'
                result = df[df.index == idx_frame].rename(index={idx_frame: index_name})
                results_list.append(result)

        # Save final predictions
        results_df = pd.concat(results_list)
        results_df.sort_index(inplace=True)
        # Add "set" column so this df is interpreted as labeled data predictions
        results_df.loc[:, ("set", "", "")] = "train"
        results_df.to_csv(results_file)


def compute_ens_mean_median(model_dirs_list, eks_save_dir, post_processor_type):
    save_dir_ = os.path.join(eks_save_dir, f'{post_processor_type}')
    results_file = os.path.join(save_dir_, 'predictions_new.csv')
    
    if os.path.exists(results_file):
        print(f'Predictions file {results_file} already exists. Skipping computation for {post_processor_type}.')
        return

    markers_list = []
    for model_dir in model_dirs_list:
        csv_file = os.path.join(model_dir, 'video_preds_labeled', 'predictions_new.csv')
        df_tmp = pd.read_csv(csv_file, header=[0, 1, 2], index_col=0)
        preds_curr = df_tmp.to_numpy()[:, :-1]  # remove "set" column
        preds_curr = np.delete(preds_curr, list(range(2, preds_curr.shape[1], 3)), axis=1)
        preds_curr = np.reshape(preds_curr, (preds_curr.shape[0], -1, 2))
        markers_list.append(preds_curr[..., None])
    
    # Concatenate across last dim
    pred_arrays = np.concatenate(markers_list, axis=3)
    
    # Compute mean/median across x/y
    if post_processor_type == 'ens-mean':
        ens_mean = np.mean(pred_arrays, axis=3)
    elif post_processor_type == 'ens-median':
        ens_mean = np.median(pred_arrays, axis=3)
    
    ens_likelihood = np.nan * np.zeros((ens_mean.shape[0], ens_mean.shape[1], 1))
    
    # Build dataframe
    xyl = np.concatenate([ens_mean, ens_likelihood], axis=2)
    df_final = pd.DataFrame(
        xyl.reshape(ens_mean.shape[0], -1), 
        columns=df_tmp.columns[:-1],  # remove "set" column, add back in later
        index=df_tmp.index
    )
    df_final.sort_index(inplace=True)
    # Add "set" column so this df is interpreted as labeled data predictions
    df_final.loc[:, ("set", "", "")] = "train"
    os.makedirs(save_dir_, exist_ok=True)
    df_final.to_csv(results_file)


def compute_ood_snippet_metrics(config_dir, dataset_name, data_dir, ground_truth_csv, model_dirs_list, save_dir):
    # Load and prepare the configuration
    cfg_file = os.path.join(config_dir, f"config_{dataset_name}.yaml")
    cfg = DictConfig(yaml.safe_load(open(cfg_file)))
    
    model_cfg = cfg.copy()
    model_cfg.data.data_dir = data_dir
    model_cfg.data.csv_file = ground_truth_csv
    model_cfg.training.imgaug = "default"
    model_cfg.training.train_prob = 1
    model_cfg.training.val_prob = 0
    model_cfg.training.train_frames = 1

    # Initialize dataset and data module
    imgaug_transform = get_imgaug_transform(cfg=model_cfg)
    dataset = get_dataset(cfg=model_cfg, data_dir=model_cfg.data.data_dir, imgaug_transform=imgaug_transform)
    data_module = get_data_module(cfg=model_cfg, dataset=dataset, video_dir=os.path.join(data_dir, dataset_name, "videos"))
    data_module.setup()

    # Compute metrics on aEKS ensemble members
    for model_dir in tqdm(model_dirs_list):
        print(model_dir)
        preds_file = os.path.join(model_dir, 'video_preds_labeled', 'predictions_new.csv')
        metrics_file = os.path.join(model_dir, 'video_preds_labeled', 'metrics_results.csv')
        
        if os.path.exists(metrics_file):
            print(f'Metrics file {metrics_file} already exists. Skipping model {model_dir}.')
            continue
        
        compute_metrics(cfg=model_cfg, preds_file=preds_file, data_module=data_module)

    # Compute metrics on post-processed traces
    post_processor_types = ["ens-mean", "ens-median", "eks"]
    for post_processor_type in post_processor_types:
        print(f'{post_processor_type}')
        preds_file = os.path.join(save_dir, f'{post_processor_type}', 'predictions_new.csv')
<<<<<<< HEAD
        metrics_file = os.path.join(save_dir, f'{post_processor_type}', 'metrics_results.csv')
        
        if os.path.exists(metrics_file):
            print(f'Metrics file {metrics_file} already exists. Skipping post-processor {post_processor_type}.')
            continue
        
        compute_metrics(cfg=model_cfg, preds_file=preds_file, data_module=data_module)


def standardize_scorer_level(df, new_scorer='standard_scorer'):
    """
    Standardizes the 'scorer' level in the MultiIndex to a common name.

    Parameters
    ----------
    df : pd.DataFrame
        The DataFrame to standardize.
    new_scorer : str
        The new name for the 'scorer' level.

    Returns
    -------
    pd.DataFrame
        The DataFrame with the standardized 'scorer' level.
    """
    df.columns = pd.MultiIndex.from_tuples(
        [(new_scorer, bodypart, coord) for scorer, bodypart, coord in df.columns],
        names=df.columns.names
    )
    return df


def compute_ensemble_stddev(
    df_ground_truth,
    df_preds,
    keypoint_ensemble_list,
    scorer_name='standard_scorer'
):
    """
    Parameters
    ----------
    df_ground_truth : List[pd.DataFrame]
        ground truth predictions
    df_preds : List[pd.DataFrame]
        model predictions
    keypoint_ensemble_list : List[str]
        keypoints to include in the analysis

    Returns
    -------
    np.ndarray
        shape (n_frames, n_keypoints)
    """
    # Initial check for NaNs in df_preds
    for i, df in enumerate(df_preds):
        if df.isna().any().any():
            print(f"Warning: NaN values detected in initial DataFrame {i}.")
            nan_indices = df[df.isna().any(axis=1)].index
            nan_columns = df.columns[df.isna().any()]
            print(f"NaN values found at indices: {nan_indices} in columns: {nan_columns}")

    preds = []
    cols_order = None
    for i, df in enumerate(df_preds):
        assert np.all(df.index == df_ground_truth.index), f"Index mismatch between ground truth and predictions at dataframe {i}"
        
        # Standardize the 'scorer' level
        df = standardize_scorer_level(df, scorer_name)
        
        # Remove likelihood columns
        cols_to_keep = [col for col in df.columns if not col[2].endswith('_likelihood') and 'zscore' not in col[2]]
        # Keep only columns matching the keypoint_ensemble_list
        cols_to_keep = [col for col in cols_to_keep if col[1] in keypoint_ensemble_list]
        df = df[cols_to_keep]
        
        print(f"DataFrame {i} kept columns:", df.columns)
        
        # Check for NaNs in the DataFrame
        if df.isna().any().any():
            print(f"Warning: NaN values detected in DataFrame {i} after filtering.")
            nan_indices = df[df.isna().any(axis=1)].index
            nan_columns = df.columns[df.isna().any()]
            print(f"NaN values found at indices: {nan_indices} in columns: {nan_columns}")
        
        # Print the order of the column headers
        if cols_order is None:
            cols_order = df.columns
        else:
            if not (df.columns == cols_order).all():
                print(f"Column order mismatch detected in DataFrame {i}")
                print("Expected order:", cols_order)
                print("Actual order:", df.columns)
                # Ensure bodyparts and coordinates are consistent
                expected_bodyparts_coords = cols_order.droplevel(0).unique()
                actual_bodyparts_coords = df.columns.droplevel(0).unique()
                if not expected_bodyparts_coords.equals(actual_bodyparts_coords):
                    print("Bodyparts and coordinates mismatch detected")
                    print("Expected bodyparts and coordinates:", expected_bodyparts_coords)
                    print("Actual bodyparts and coordinates:", actual_bodyparts_coords)
        
        # Reshape the DataFrame to the appropriate shape
        try:
            arr = df.to_numpy().reshape(df.shape[0], -1, 2)
        except ValueError as e:
            print(f"Reshape error: {e}")
            print(f"DataFrame shape: {df.shape}")
            print(f"Array shape after reshape attempt: {df.to_numpy().shape}")
            raise
        
        preds.append(arr[..., None])
    
    preds = np.concatenate(preds, axis=3)
    
    # Check for NaNs in preds
    if np.isnan(preds).any():
        print("Warning: NaN values detected in preds array.")
        nan_indices = np.argwhere(np.isnan(preds))
        print(f"NaN values found at indices: {nan_indices}")
    else:
        print("No NaN values detected in preds array.")
    
    stddevs = np.std(preds, axis=-1).mean(axis=-1)
    print(f"Stddevs: {stddevs}")
    return stddevs


def compute_percentiles(arr, std_vals, percentiles):
    num_pts = arr[0]
    vals = []
    prctiles = []
    for p in percentiles:
        v = num_pts * p / 100
        idx = np.argmin(np.abs(arr - v))
        # maybe we don't have enough data
        if idx == len(arr) - 1:
            p_ = arr[idx] / num_pts * 100
        else:
            p_ = p
        vals.append(std_vals[idx])
        prctiles.append(p_)
    return vals, prctiles


def cleanaxis(ax):
    ax.spines['top'].set_visible(False)
    ax.spines['right'].set_visible(False)
    ax.tick_params(top=False)
    ax.tick_params(right=False)
=======
        compute_metrics(cfg=model_cfg, preds_file=preds_file, data_module=data_module)


def run_ood_snippets(cfg: Dict, cfg_lp: Dict, data_dir: str, networks_dir: str, pp_dir: str, pseudo_labeler: str):
    """
    Runs the full pipeline for Out-of-Distribution (OOD) snippets, including inference, EKS, prediction collection,
    ensemble computation, and metric computation.

    Args:
    - cfg (dict): Configuration dictionary containing necessary parameters.
    - cfg_lp (dict): Configuration dictionary containing necessary parameters.
    - data_dir (str): Directory containing the data.
    - networks_dir (str): Directory containing network models.
    - pp_dir (str): Directory for storing preprocessed data.
    - pseudo_labeler (str): The labeler used for pseudo-labeling.
    """

    # Extract necessary configuration values
    dataset_name = os.path.basename(cfg_lp.data.data_dir)
    n_hand_labels = cfg["n_hand_labels"]
    n_pseudo_labels = cfg["n_pseudo_labels"]
    seeds = cfg["ensemble_seeds"]
    keypoint_names = cfg_lp.data.keypoint_names

    # Setting directories
    snippets_dir = f"{data_dir}/videos-for-each-labeled-frame"
    pp_ood_dir = os.path.join(pp_dir, f"{pseudo_labeler}_ood_snippets")
    config_dir = "/teamspace/studios/this_studio/keypoint-pseudo-labeler/configs/"
    ground_truth_csv = 'CollectedData_new.csv'

    # Find model directories
    model_dirs_list = find_model_dirs(networks_dir, 'rng')
    print(f"Found {len(model_dirs_list)} network model directories")

    # Step 1: Run inference on video snippets
    ground_truth_df = pd.read_csv(os.path.join(data_dir, ground_truth_csv), skiprows=2)
    run_inference_on_snippets(model_dirs_list, data_dir, snippets_dir, ground_truth_df)

    # Step 2: Run EKS
    df_eks, dfs_markers = run_eks_on_snippets(snippets_dir, model_dirs_list, pp_dir, ground_truth_df, keypoint_names)

    # Step 3.1: Collect preds from individual models
    collect_preds(model_dirs_list, snippets_dir)

    # Step 3.2: Compute ensemble mean and median
    compute_ens_mean_median(model_dirs_list, pp_ood_dir, 'ens-mean')
    compute_ens_mean_median(model_dirs_list, pp_ood_dir, 'ens-median')

    # Step 4: Compute metrics
    compute_ood_snippet_metrics(config_dir, dataset_name, data_dir, ground_truth_csv, model_dirs_list, pp_ood_dir)
>>>>>>> 679a45a8
<|MERGE_RESOLUTION|>--- conflicted
+++ resolved
@@ -469,7 +469,6 @@
     for post_processor_type in post_processor_types:
         print(f'{post_processor_type}')
         preds_file = os.path.join(save_dir, f'{post_processor_type}', 'predictions_new.csv')
-<<<<<<< HEAD
         metrics_file = os.path.join(save_dir, f'{post_processor_type}', 'metrics_results.csv')
         
         if os.path.exists(metrics_file):
@@ -618,8 +617,6 @@
     ax.spines['right'].set_visible(False)
     ax.tick_params(top=False)
     ax.tick_params(right=False)
-=======
-        compute_metrics(cfg=model_cfg, preds_file=preds_file, data_module=data_module)
 
 
 def run_ood_snippets(cfg: Dict, cfg_lp: Dict, data_dir: str, networks_dir: str, pp_dir: str, pseudo_labeler: str):
@@ -668,5 +665,4 @@
     compute_ens_mean_median(model_dirs_list, pp_ood_dir, 'ens-median')
 
     # Step 4: Compute metrics
-    compute_ood_snippet_metrics(config_dir, dataset_name, data_dir, ground_truth_csv, model_dirs_list, pp_ood_dir)
->>>>>>> 679a45a8
+    compute_ood_snippet_metrics(config_dir, dataset_name, data_dir, ground_truth_csv, model_dirs_list, pp_ood_dir)