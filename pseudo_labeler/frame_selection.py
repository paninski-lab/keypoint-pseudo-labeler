--- conflicted
+++ resolved
@@ -1,26 +1,19 @@
 """Function to select pseudo-labeled frames."""
 
 import os
-<<<<<<< HEAD
-from typing import Any, Dict
-=======
 import re
 import csv
 from math import ceil
 from collections import defaultdict
 from typing import Any, Dict, List, Tuple, Union
->>>>>>> 15af09e6
 
 import cv2
 import numpy as np
 import pandas as pd
-<<<<<<< HEAD
-=======
 import yaml
 from omegaconf import DictConfig
 from sklearn.cluster import KMeans
 from sklearn.decomposition import PCA
->>>>>>> 15af09e6
 
 from pseudo_labeler.video import get_frames_from_idxs
 
@@ -38,15 +31,9 @@
     return total_frames
 
 
-<<<<<<< HEAD
-# --------------------------
-# Frame selection functions:
-# --------------------------
-=======
 # ------------------------------------------
 # Frame selection functions - random & hand
 # ------------------------------------------
->>>>>>> 15af09e6
 def select_frames_random(cfg: Dict[str, Any],
                          k: int,
                          data_dir: str,
@@ -87,7 +74,6 @@
                 n_digits=8,
                 context_frames=0,
             )
-<<<<<<< HEAD
 
             preds_df = pd.read_csv(preds_csv_path, header=[0, 1, 2], index_col=0)
             subselected_preds = process_predictions(
@@ -108,28 +94,6 @@
     # Get the total number of rows (frames)
     total_rows = df.shape[0]
 
-=======
-
-            preds_df = pd.read_csv(preds_csv_path, header=[0, 1, 2], index_col=0)
-            subselected_preds = process_predictions(
-                preds_df, frame_idxs, base_name, generate_index=True)
-
-            seed_labels = update_seed_labels(seed_labels, subselected_preds)
-
-    return seed_labels
-
-
-def select_frames_hand(
-    unsampled_path: str, n_frames_to_select: int, k: int,
-    seed_labels: Dict[str, Any]
-) -> Dict[str, Any]:
-    # Read the CSV file, skipping the first three rows
-    df = pd.read_csv(unsampled_path, skiprows=2)
-
-    # Get the total number of rows (frames)
-    total_rows = df.shape[0]
-
->>>>>>> 15af09e6
     # If there are not enough rows, return all of the rows
     if total_rows <= n_frames_to_select:
         frame_idxs = np.arange(total_rows)
@@ -275,8 +239,6 @@
             seed_labels.columns.get_level_values('coords')
         ], names=['scorer', 'bodyparts', 'coords'])
     seed_labels = pd.concat([seed_labels, new_preds])
-<<<<<<< HEAD
-=======
     return seed_labels
 
 
@@ -776,5 +738,4 @@
         else:
             print(f"Warning: Video file for {video_name} not found in the specified directories.")
 
->>>>>>> 15af09e6
     return seed_labels