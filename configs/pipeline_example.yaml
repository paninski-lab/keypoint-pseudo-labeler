--- conflicted
+++ resolved
@@ -30,14 +30,8 @@
 # size of final ensemble (>1 means we can compare ensemble variance across both rounds)
 final_ensemble_seeds: 5
 
-<<<<<<< HEAD
 # datasetname:
 
-#
-=======
-# datasetname: 
-
 # 
->>>>>>> c0901297
 val_check_interval: 50
 train_check_interval: 10