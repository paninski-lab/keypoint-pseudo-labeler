"""Example pipeline script."""

#%%
import argparse
import yaml
from omegaconf import DictConfig
import sys
import os
import numpy as np
from utils import format_data_walk
import pandas as pd
from pseudo_labeler.train import train, inference_with_metrics
from pseudo_labeler.frame_selection import select_frame_idxs_eks, export_frames
sys.path.append(os.path.abspath(os.path.join(os.path.dirname(__file__), '../../eks')))

from eks.utils import format_data, populate_output_dataframe

# from pseudo_labeler import VIDEO_PREDS_DIR
# from eks.singleview_smoother import vectorized_ensemble_kalman_smoother_single_view
# from eks.jax_singleview_smoother import jax_ensemble_kalman_smoother_single_view
from eks.utils import populate_output_dataframe
from eks.singlecam_smoother import ensemble_kalman_smoother_singlecam

def pipeline(config_file: str):

    # load pipeline config file
    with open(config_file, "r") as file:
        cfg = yaml.safe_load(file)
        
    # load lightning pose config file from the path specified in pipeline config
    lightning_pose_config_path = cfg.get("lightning_pose_config")
    with open(lightning_pose_config_path, "r") as file:
        lightning_pose_cfg = yaml.safe_load(file)
    
    cfg_lp = DictConfig(lightning_pose_cfg)
    data_dir = cfg_lp.data.data_dir
    
    # -------------------------------------------------------------------------------------
    # train k supervised models on n hand-labeled frames and compute labeled OOD metrics
    # -------------------------------------------------------------------------------------
    print(f'training {len(cfg["init_ensemble_seeds"])} baseline models')
    for k in cfg["init_ensemble_seeds"]:
        
        cfg_lp.data.data_dir = data_dir
        
        # update training seeds
        cfg_lp.training.rng_seed_data_pt = k
        
        # add iteration-specific fields to the config
        #translate number of steps into numbers of epoch
        cfg_lp.training.max_epochs = 10
        cfg_lp.training.min_epochs = 10
        cfg_lp.training.unfreeze_step = 30
        
        script_dir = os.path.dirname(os.path.abspath(__file__))
        parent_dir = os.path.dirname(script_dir)
        results_dir = os.path.join(parent_dir, f"../outputs/mirror-mouse/100_1000-eks-random/rng{k}")
        os.makedirs(results_dir, exist_ok=True)
        
        """
        mirror-mouse/100_1000-eks-random/rng0
        mirror-mouse/100_1000-eks-random/rng1
        mirror-mouse/100_1000-eks-random/eks
        ...
        mirror-mouse/100_10000-eks-strategy2/rng0
        """

<<<<<<< HEAD
        tb_logs_dir = os.path.join(results_dir, "tb_logs/test")

        if os.path.exists(tb_logs_dir):
            print(f"tb_logs/test directory found for rng{k}. Skipping training.") 
            num_videos = 0
            for video_dir in cfg["video_directories"]:
                video_files = os.listdir(os.path.join(data_dir, video_dir))
                num_videos += len(video_files)   
            continue
        
        else:
            print(f"No tb_logs/test directory found for rng{k}. Training the model.")
            best_ckpt, data_module, trainer = train(
                                                    cfg=cfg_lp, 
                                                    results_dir=results_dir,
                                                    min_steps=cfg["min_steps"],
                                                    max_steps=cfg["max_steps"],
                                                    milestone_steps=cfg["milestone_steps"],
                                                    val_check_interval=cfg["val_check_interval"]
                                                    )                                     
=======
        # train model
        # if we run inference on videos inside train(), then we should pass a list of video
        # directories to loop over; these should probably be stored in pipeline config file
        # train(cfg=cfg_lp, results_dir=results_dir)

        #TODO: Tommy - make more argument to train, max step min step, milestone, etc. pass
        #information from pipeline config which we call cfg. 
        best_ckpt, data_module, trainer = train(cfg=cfg_lp, results_dir=results_dir)

        # -------------------------------------------------------------------------------------
        # run inference on all InD/OOD videos and compute unsupervised metrics
        # -------------------------------------------------------------------------------------
        # this is actually already in the train function - do we want to split it?
        # iterate through all the videos in the video_dir in pipeline_example.yaml
        video_names = []
        for video_dir in cfg["video_directories"]:
            video_files = os.listdir(os.path.join(data_dir, video_dir))
            for video_file in video_files:
                video_name = video_file.replace(".mp4", ".csv")
                video_names.append(video_name)
                results_df = inference_with_metrics(
                    video_file=os.path.join(data_dir, video_dir, video_file),
                    cfg=cfg_lp,
                    preds_file=os.path.join(results_dir, "video_preds", video_name),
                    ckpt_file=best_ckpt,
                    # model=model,
                    # ckpt_file=os.path.join(results_dir, "model.ckpt"),
                    data_module=data_module,
                    trainer=trainer,
                    metrics=True,
                )
>>>>>>> 9e973594

        # # -------------------------------------------------------------------------------------
        # # run inference on all InD/OOD videos and compute unsupervised metrics
        # # -------------------------------------------------------------------------------------    
            num_videos = 0
            for video_dir in cfg["video_directories"]:
                video_files = os.listdir(os.path.join(data_dir, video_dir))
                num_videos += len(video_files)
                for video_file in video_files:
                    results_df = inference_with_metrics(
                        video_file=os.path.join(data_dir, video_dir, video_file),
                        cfg=cfg_lp,
                        preds_file=os.path.join(results_dir, "video_preds", video_file.replace(".mp4", ".csv")),
                        ckpt_file=best_ckpt,
                        data_module=data_module,
                        trainer=trainer,
                        metrics=True,
                    )
                   
    # -------------------------------------------------------------------------------------
    # optional: run eks on all InD/OOD videos
    # # -------------------------------------------------------------------------------------
    print("Starting EKS")
    script_dir = os.path.dirname(os.path.abspath(__file__))
    parent_dir = os.path.dirname(script_dir)
    results_dir = os.path.join(parent_dir, f"../outputs/mirror-mouse/100_1000-eks-random")
    input_dir = results_dir
    os.makedirs(results_dir, exist_ok=True)  # can be removed later (if results_dir exists)
    eks_dir = os.path.join(results_dir, "eks")
    os.makedirs(eks_dir, exist_ok=True)  # Ensure eks directory exists
    data_type = cfg["data_type"]
    output_df = None

    if cfg["pseudo_labeler"] == "eks":
        bodypart_list = cfg_lp["data"]["keypoint_names"]
        s = None  # optimize s
        s_frames = [(None, None)] # use all frames for optimization
        
        for video_name in video_names:
            # Load and format input files and prepare an empty DataFrame for output.
            input_dfs, output_df, _ = format_data_walk(input_dir, data_type, video_name)
            
            print(f'Input data for {video_name} has been read into EKS.')

            ''' This region should be identical to EKS singlecam script '''
            # Convert list of DataFrames to a 3D NumPy array
            data_arrays = [df.to_numpy() for df in input_dfs]
            markers_3d_array = np.stack(data_arrays, axis=0)

            # Map keypoint names to keys in input_dfs and crop markers_3d_array
            keypoint_is = {}
            keys = []
            for i, col in enumerate(input_dfs[0].columns):
                keypoint_is[col] = i
            for part in bodypart_list:
                keys.append(keypoint_is[part + '_x'])
                keys.append(keypoint_is[part + '_y'])
                keys.append(keypoint_is[part + '_likelihood'])
            key_cols = np.array(keys)
            markers_3d_array = markers_3d_array[:, :, key_cols]

            # Call the smoother function
            df_dicts, s_finals, nll_values_array = ensemble_kalman_smoother_singlecam(
                markers_3d_array,
                bodypart_list,
                s,
                s_frames,
                blocks=[],
                use_optax=True
            )
            ''' end of identical region '''

            # Save eks results in new DataFrames and .csv output files
            for k in range(len(bodypart_list)):
                df = df_dicts[k][bodypart_list[k] + '_df']
                output_df = populate_output_dataframe(df, bodypart_list[k], output_df)
                csv_filename = video_name
                output_path = os.path.join(eks_dir, csv_filename)
                output_df.to_csv(output_path)

            print(f"EKS DataFrame output for {video_name} successfully converted to CSV. See at {output_path}")

        else:
            output_df = input_dir
            # other baseline pseudolaber implementation


    # # -------------------------------------------------------------------------------------
    # # select frames to add to the dataset
    # # -------------------------------------------------------------------------------------
    
    print(f"Total number of videos: {num_videos}")
    
    print(
        f'selecting {cfg["n_pseudo_labels"]} pseudo-labels using {cfg["pseudo_labeler"]} '
        f'({cfg["selection_strategy"]} strategy)'
    )
    
    new_labels = pd.read_csv(os.path.join(data_dir, "CollectedData.csv"),header = [0,1,2], index_col=0)
    frames_per_video = cfg["n_pseudo_labels"] / num_videos
    print(f"Frames per video: {frames_per_video}")

    selected_frame_idxs = []    
    labeled_data_dir = os.path.join(data_dir, "labeled_data")  # Directory to save labeled frames

    for video_dir in cfg["video_directories"]:
        video_files = os.listdir(os.path.join(data_dir, video_dir))
        for video_file in video_files:         
            video_path = os.path.join(data_dir, video_dir, video_file)
            frame_idxs = select_frame_idxs_eks(
                video_file=video_file,
                n_frames_to_select=frames_per_video,
            )
            selected_frame_idxs.extend(frame_idxs)
            # debugging: print(f"Selected frame indices for {video_file}: {frame_idxs}")

            # # export frames to labeled data directory
            export_frames(
                video_file = video_path,
                save_dir = labeled_data_dir,
                frame_idxs=frame_idxs,
                format="png",
                n_digits=8,
                context_frames=0,
            )
            
    #         # load video predictions for this particular video (for now from rng0, later from eks)
            preds_df = pd.read_csv("/teamspace/studios/this_studio/outputs/mirror-mouse/100_1000-eks-random/rng0/predictions.csv",header = [0,1,2], index_col=0)
            mask = preds_df.columns.get_level_values("coords").isin(["x", "y"])
            preds_df = preds_df.loc[:, mask]

            print(preds_df.head())
            
            # subselect the predictions corresponding to frame_idxs
            subselected_preds = preds_df[preds_df.index.isin(frame_idxs)]
            
            #debugging
            print("Subselected Predictions:")
            print(subselected_preds)
            
            # append pseudo labels to hand labels
            # concatenate subselected predictions from this video to new_labels; call this new_labels also
            new_labels = pd.concat([new_labels, subselected_preds])

            #debugging
            print("New Labels:")
            print(new_labels)

    # Save the updated new_labels DataFrame 
    new_labels_file = os.path.join(data_dir, "new_labels_100_1000_eks.csv")
    new_labels.to_csv(new_labels_file, index=False)


    # # FOR LATER: check that we have the right number of labels; new_labels.shape[0] should equal cfg["n_pseudo_labels"] + 
    # # save out new_labels in a new csv file
    # # TODO

    # # - we need to add frames to the existing dataset
    # # - for each strategy/run/whatever, need to make a new csv file with updated frames

    # # train model(s) on expanded dataset
    # print(f'training {len(cfg["final_ensemble_seeds"])} baseline models')
    # for k in cfg["final_ensemble_seeds"]:
    #     # load lightning pose config file
    #     cfg_lp = use omega conf to load
    #     # - update data.data_dir, maybe some other paths
    #     # - update training.rng_seed_data_pt
    #     # - add iteration-specific fields to the config
    #     # - NEW: change labeled data field (data.csv_file)

    #     # define the output directory
    #     results_dir = todo

    #     # train model
    #     # if we run inference on videos inside train(), then we should pass a list of video
    #     # directories to loop over; these should probably be stored in pipeline config file
    #     train(cfg=cfg_lp, results_dir=results_dir)

    # # -------------------------------------------------------------------------------------
    # # run inference on all InD/OOD videos and compute unsupervised metrics
    # # -------------------------------------------------------------------------------------
    # # do as above

    # # -------------------------------------------------------------------------------------
    # # save out all predictions/metrics in dataframe(s)
    # # -------------------------------------------------------------------------------------
    # # can think about this later


if __name__ == "__main__":
    # config_file = "../configs/pipeline_example.yaml"
    # pipeline(config_file)
    parser = argparse.ArgumentParser()
    parser.add_argument(
        '--config',
        required=True,
        help='absolute path to .yaml configuration file',
        type=str,
    )
    args = parser.parse_args()
    pipeline(args.config)

# %%<|MERGE_RESOLUTION|>--- conflicted
+++ resolved
@@ -65,7 +65,6 @@
         mirror-mouse/100_10000-eks-strategy2/rng0
         """
 
-<<<<<<< HEAD
         tb_logs_dir = os.path.join(results_dir, "tb_logs/test")
 
         if os.path.exists(tb_logs_dir):
@@ -86,58 +85,28 @@
                                                     milestone_steps=cfg["milestone_steps"],
                                                     val_check_interval=cfg["val_check_interval"]
                                                     )                                     
-=======
-        # train model
-        # if we run inference on videos inside train(), then we should pass a list of video
-        # directories to loop over; these should probably be stored in pipeline config file
-        # train(cfg=cfg_lp, results_dir=results_dir)
-
-        #TODO: Tommy - make more argument to train, max step min step, milestone, etc. pass
-        #information from pipeline config which we call cfg. 
-        best_ckpt, data_module, trainer = train(cfg=cfg_lp, results_dir=results_dir)
-
-        # -------------------------------------------------------------------------------------
-        # run inference on all InD/OOD videos and compute unsupervised metrics
-        # -------------------------------------------------------------------------------------
-        # this is actually already in the train function - do we want to split it?
-        # iterate through all the videos in the video_dir in pipeline_example.yaml
-        video_names = []
+
+        # # -------------------------------------------------------------------------------------
+        # # run inference on all InD/OOD videos and compute unsupervised metrics
+        # # -------------------------------------------------------------------------------------
+        
+        num_videos = 0
         for video_dir in cfg["video_directories"]:
             video_files = os.listdir(os.path.join(data_dir, video_dir))
-            for video_file in video_files:
-                video_name = video_file.replace(".mp4", ".csv")
-                video_names.append(video_name)
-                results_df = inference_with_metrics(
-                    video_file=os.path.join(data_dir, video_dir, video_file),
-                    cfg=cfg_lp,
-                    preds_file=os.path.join(results_dir, "video_preds", video_name),
-                    ckpt_file=best_ckpt,
-                    # model=model,
-                    # ckpt_file=os.path.join(results_dir, "model.ckpt"),
-                    data_module=data_module,
-                    trainer=trainer,
-                    metrics=True,
-                )
->>>>>>> 9e973594
-
-        # # -------------------------------------------------------------------------------------
-        # # run inference on all InD/OOD videos and compute unsupervised metrics
-        # # -------------------------------------------------------------------------------------    
-            num_videos = 0
-            for video_dir in cfg["video_directories"]:
-                video_files = os.listdir(os.path.join(data_dir, video_dir))
-                num_videos += len(video_files)
-                for video_file in video_files:
-                    results_df = inference_with_metrics(
-                        video_file=os.path.join(data_dir, video_dir, video_file),
-                        cfg=cfg_lp,
-                        preds_file=os.path.join(results_dir, "video_preds", video_file.replace(".mp4", ".csv")),
-                        ckpt_file=best_ckpt,
-                        data_module=data_module,
-                        trainer=trainer,
-                        metrics=True,
-                    )
-                   
+            num_videos += len(video_files)
+            # for video_file in video_files:
+            #     results_df = inference_with_metrics(
+            #         video_file=os.path.join(data_dir, video_dir, video_file),
+            #         cfg=cfg_lp,
+            #         preds_file=os.path.join(results_dir, "video_preds", video_file.replace(".mp4", ".csv")),
+            #         ckpt_file=best_ckpt,
+            #         data_module=data_module,
+            #         trainer=trainer,
+            #         metrics=True,
+            #     )
+            pass        
+    
+
     # -------------------------------------------------------------------------------------
     # optional: run eks on all InD/OOD videos
     # # -------------------------------------------------------------------------------------
@@ -204,6 +173,8 @@
         else:
             output_df = input_dir
             # other baseline pseudolaber implementation
+
+    # ''' Output from EKS can be csv or DataFrame, whatever is easier for the next step '''
 
 
     # # -------------------------------------------------------------------------------------
