"""Example pipeline script."""

#%%
import argparse
import yaml
from omegaconf import DictConfig
import sys
import os
import glob
import numpy as np
import pandas as pd
from pseudo_labeler.utils import format_data_walk
from pseudo_labeler.train import train, inference_with_metrics
from pseudo_labeler.frame_selection import select_frame_idxs_eks, export_frames
sys.path.append(os.path.abspath(os.path.join(os.path.dirname(__file__), '../../eks')))

from eks.utils import format_data, populate_output_dataframe
from eks.utils import populate_output_dataframe
from eks.singlecam_smoother import ensemble_kalman_smoother_singlecam

def pipeline(config_file: str):

    # load pipeline config file
    with open(config_file, "r") as file:
        cfg = yaml.safe_load(file)
        
    # load lightning pose config file from the path specified in pipeline config
    lightning_pose_config_path = cfg.get("lightning_pose_config")
    with open(lightning_pose_config_path, "r") as file:
        lightning_pose_cfg = yaml.safe_load(file)
    
    cfg_lp = DictConfig(lightning_pose_cfg)
    data_dir = cfg_lp.data.data_dir
    print(data_dir)
    
    script_dir = os.path.dirname(os.path.abspath(__file__))
    parent_dir = os.path.dirname(script_dir)
    
    # -------------------------------------------------------------------------------------
    # train k supervised models on n hand-labeled frames and compute labeled OOD metrics
    # -------------------------------------------------------------------------------------
    print(f'training {len(cfg["ensemble_seeds"])} baseline models')
    for k in cfg["ensemble_seeds"]:
        
        cfg_lp.data.data_dir = data_dir
        
        # update training seeds
        cfg_lp.training.rng_seed_data_pt = k
        
        # add iteration-specific fields to the config
        #translate number of steps into numbers of epoch
        cfg_lp.training.max_epochs = 10
        cfg_lp.training.min_epochs = 10
        cfg_lp.training.unfreeze_step = 30
        
<<<<<<< HEAD
        script_dir = os.path.dirname(os.path.abspath(__file__))
        parent_dir = os.path.dirname(script_dir)
        results_dir = os.path.join(parent_dir, f"../outputs/{os.path.basename(data_dir)}/hand={cfg_lp.training.train_frames}_pseudo={cfg['n_pseudo_labels']}/networks/rng{k}")
=======
    #     script_dir = os.path.dirname(os.path.abspath(__file__))
    #     parent_dir = os.path.dirname(script_dir)
        results_dir = os.path.join(parent_dir, f"../outputs/mirror-mouse/100_1000-eks-random/rng{k}")
        #TODO: train baseline model, and numers of hand label = 100  + numbers of pseudolabel =1000 +
        # TODO; naming convention: /outputs/{dataset}/ 
>>>>>>> 2fde6344
        os.makedirs(results_dir, exist_ok=True)
        
        """
        Directory layout:
        outputs/{dataset}/hand=100_pseudo=1000/
	        networks/
                rng{k}
	        post-processors/
                {pseudo-labeler}_rng={k[0]}-{k[-1]}
	        selected-frames/
                hand=100_rng={k[hand-label_seed]}_pseudo=1000_{pseudo-labeler}_{strategy}_rng={k[0]}-{k[-1]} 
        Where k is based on ensemble_seeds in .yaml config
        """
        #skip training if found model config.yaml
        model_config_checked = os.path.join(results_dir, "config.yaml")

        if os.path.exists(model_config_checked):
            print(f"config.yaml directory found for rng{k}. Skipping training.") 
            num_videos = 0
            for video_dir in cfg["video_directories"]:
                video_files = os.listdir(os.path.join(data_dir, video_dir))
                num_videos += len(video_files)   

            #TODO; can change all the string after as an asterisk
            checkpoint_pattern = os.path.join(results_dir, "*", "*", "*", "*", "*.ckpt")
            checkpoint_files = glob.glob(checkpoint_pattern)
            if checkpoint_files:
                best_ckpt = checkpoint_files[0]  # Assuming you want the first .ckpt file found
            else:
                best_ckpt = None
            
            data_module = None
            trainer = None
        
        else:
            print(f"No config.yaml found for rng{k}. Training the model.")
            best_ckpt, data_module, trainer = train(
                                                    cfg=cfg_lp, 
                                                    results_dir=results_dir,
                                                    min_steps=cfg["min_steps"],
                                                    max_steps=cfg["max_steps"],
                                                    milestone_steps=cfg["milestone_steps"],
                                                    val_check_interval=cfg["val_check_interval"]
                                                    )                                     

        # # -------------------------------------------------------------------------------------
        # # run inference on all InD/OOD videos and compute unsupervised metrics
        # # -------------------------------------------------------------------------------------
<<<<<<< HEAD
        
            num_videos = 0
            for video_dir in cfg["video_directories"]:
                video_files = os.listdir(os.path.join(data_dir, video_dir))
                num_videos += len(video_files)
                for video_file in video_files:
                    csv_name = video_file.replace(".mp4", ".csv")
=======

        for video_dir in cfg["video_directories"]:
            video_files = [f for f in os.listdir(os.path.join(data_dir, video_dir)) if f.endswith('.mp4')]
            for video_file in video_files:
                # Determine the path for the inference CSV
                inference_csv = os.path.join(results_dir, "video_preds", video_file.replace(".mp4", ".csv"))
                # Check if the inference CSV already exists
                if os.path.exists(inference_csv):
                    print(f"Inference file {inference_csv} already exists. Skipping inference for {video_file}")
                else:
                    print(f"Running inference for {video_file}")
>>>>>>> 2fde6344
                    results_df = inference_with_metrics(
                        video_file=os.path.join(data_dir, video_dir, video_file),
                        cfg=cfg_lp,
                        preds_file=inference_csv,
                        ckpt_file=best_ckpt,
                        data_module=data_module,
                        trainer=trainer,
                        metrics=True,
                    )
        
            
    # # -------------------------------------------------------------------------------------
<<<<<<< HEAD
    print("Starting EKS")
    script_dir = os.path.dirname(os.path.abspath(__file__))
    parent_dir = os.path.dirname(script_dir)
    input_dir = os.path.join(parent_dir, 
    f"../outputs/{os.path.basename(data_dir)}/hand={cfg_lp.training.train_frames}_pseudo={cfg['n_pseudo_labels']}/networks/")
    results_dir = os.path.join(parent_dir, 
    f"../outputs/{os.path.basename(data_dir)}/hand={cfg_lp.training.train_frames}_pseudo={cfg['n_pseudo_labels']}/post-processors/{cfg['pseudo_labeler']}_rng={cfg['ensemble_seeds'][0]}-{cfg['ensemble_seeds'][-1]}")
    os.makedirs(results_dir, exist_ok=True)
    data_type = cfg["data_type"]
    output_df = None

    # Collect input csv names from video directory
    input_csv_names = []
    for video_dir in cfg["video_directories"]:
        video_files = os.listdir(os.path.join(data_dir, video_dir))
        for video_file in video_files:
            csv_name = video_file.replace(".mp4", ".csv")
            if csv_name not in input_csv_names:
                print(f'Appending: {csv_name} to post-processing input csv list')
                input_csv_names.append(csv_name)

    if cfg["pseudo_labeler"] == "eks":
        bodypart_list = cfg_lp["data"]["keypoint_names"]
        s = None  # optimize s
        s_frames = [(None, None)] # use all frames for optimization
        for csv_name in input_csv_names:
            # Load and format input files and prepare an empty DataFrame for output.
            input_dfs, output_df, _ = format_data_walk(input_dir, data_type, csv_name)
            print(f'Found {len(input_dfs)} input dfs')
            print(f'Input data for {csv_name} has been read into EKS.')

            ''' This region should be identical to EKS singlecam script '''
            # Convert list of DataFrames to a 3D NumPy array
            data_arrays = [df.to_numpy() for df in input_dfs]
            markers_3d_array = np.stack(data_arrays, axis=0)

            # Map keypoint names to keys in input_dfs and crop markers_3d_array
            keypoint_is = {}
            keys = []
            for i, col in enumerate(input_dfs[0].columns):
                keypoint_is[col] = i
            for part in bodypart_list:
                keys.append(keypoint_is[part + '_x'])
                keys.append(keypoint_is[part + '_y'])
                keys.append(keypoint_is[part + '_likelihood'])
            key_cols = np.array(keys)
            markers_3d_array = markers_3d_array[:, :, key_cols]

            # Call the smoother function
            df_dicts, s_finals = ensemble_kalman_smoother_singlecam(
                markers_3d_array,
                bodypart_list,
                s,
                s_frames,
                blocks=[],
                use_optax=True
            )
            ''' end of identical region '''

            # Save eks results in new DataFrames and .csv output files
            for k in range(len(bodypart_list)):
                df = df_dicts[k][bodypart_list[k] + '_df']
                output_df = populate_output_dataframe(df, bodypart_list[k], output_df)
                output_path = os.path.join(results_dir, csv_name)
                output_df.to_csv(output_path)

            print(f"EKS DataFrame output for {csv_name} successfully converted to CSV. See at {output_path}")

        else:
            output_df = input_dir
    #         # other baseline pseudolaber implementation
=======
    # print("Starting EKS")
    # script_dir = os.path.dirname(os.path.abspath(__file__))
    # parent_dir = os.path.dirname(script_dir)
    # results_dir = os.path.join(parent_dir, f"../outputs/mirror-mouse/100_1000-eks-random")
    # input_dir = results_dir
    # os.makedirs(results_dir, exist_ok=True)  # can be removed later (if results_dir exists)
    # eks_dir = os.path.join(results_dir, "eks")
    # os.makedirs(eks_dir, exist_ok=True)  # Ensure eks directory exists
    # data_type = cfg["data_type"]
    # output_df = None

    # if cfg["pseudo_labeler"] == "eks":
    #     bodypart_list = cfg_lp["data"]["keypoint_names"]
    #     s = None  # optimize s
    #     s_frames = [(None, None)] # use all frames for optimization
    #     for csv_name in eks_input_csv_names:
    #         # Load and format input files and prepare an empty DataFrame for output.
    #         input_dfs, output_df, _ = format_data_walk(input_dir, data_type, csv_name)
    #         print(f'Found {len(input_dfs)} input dfs')
    #         print(f'Input data for {csv_name} has been read into EKS.')

    #         ''' This region should be identical to EKS singlecam script '''
    #         # Convert list of DataFrames to a 3D NumPy array
    #         data_arrays = [df.to_numpy() for df in input_dfs]
    #         markers_3d_array = np.stack(data_arrays, axis=0)

    #         # Map keypoint names to keys in input_dfs and crop markers_3d_array
    #         keypoint_is = {}
    #         keys = []
    #         for i, col in enumerate(input_dfs[0].columns):
    #             keypoint_is[col] = i
    #         for part in bodypart_list:
    #             keys.append(keypoint_is[part + '_x'])
    #             keys.append(keypoint_is[part + '_y'])
    #             keys.append(keypoint_is[part + '_likelihood'])
    #         key_cols = np.array(keys)
    #         markers_3d_array = markers_3d_array[:, :, key_cols]

    #         # Call the smoother function
    #         df_dicts, s_finals, nll_values_array = ensemble_kalman_smoother_singlecam(
    #             markers_3d_array,
    #             bodypart_list,
    #             s,
    #             s_frames,
    #             blocks=[],
    #             use_optax=True
    #         )
    #         ''' end of identical region '''

    #         # Save eks results in new DataFrames and .csv output files
    #         for k in range(len(bodypart_list)):
    #             df = df_dicts[k][bodypart_list[k] + '_df']
    #             output_df = populate_output_dataframe(df, bodypart_list[k], output_df)
    #             output_path = os.path.join(eks_dir, csv_name)
    #             output_df.to_csv(output_path)

    #         print(f"EKS DataFrame output for {csv_name} successfully converted to CSV. See at {output_path}")

    #     else:
    #         output_df = input_dir
    # #         # other baseline pseudolaber implementation
>>>>>>> 2fde6344

    # ''' Output from EKS can be csv or DataFrame, whatever is easier for the next step '''


    # # -------------------------------------------------------------------------------------
    # # select frames to add to the dataset
    # # -------------------------------------------------------------------------------------
    
    print(f"Total number of videos: {num_videos}")
    
    print(
        f'selecting {cfg["n_pseudo_labels"]} pseudo-labels using {cfg["pseudo_labeler"]} '
        f'({cfg["selection_strategy"]} strategy)'
    )
    
    # Load initial hand labels
    initial_labels = pd.read_csv(os.path.join(data_dir, "CollectedData.csv"), header=[0,1,2], index_col=0)

    frames_per_video = cfg["n_pseudo_labels"] / num_videos
    print(f"Frames per video: {frames_per_video}")

    selected_frame_idxs = []    
    labeled_data_dir = os.path.join(data_dir, "labeled-data") 

    # Initialize new_labels with initial hand labels
    new_labels = initial_labels.copy()

    for video_dir in cfg["video_directories"]:
        video_files = os.listdir(os.path.join(data_dir, video_dir))
        for video_file in video_files:         
            video_path = os.path.join(data_dir, video_dir, video_file)
            frame_idxs = select_frame_idxs_eks(
                video_file=video_file,
                n_frames_to_select=frames_per_video,
            )
            selected_frame_idxs.extend(frame_idxs)
            
            frame_idxs = frame_idxs.astype(int)
            
            # # export frames to labeled data directory
            export_frames(
                video_file = video_path,
                save_dir=os.path.join(labeled_data_dir, os.path.splitext(os.path.basename(video_file))[0]),
                frame_idxs=frame_idxs,
                format="png",
                n_digits=8,
                context_frames=0,
            )
            
            # load video predictions for this particular video (for now from rng0, later from eks)
            base_name = os.path.splitext(os.path.basename(video_file))[0]
            csv_filename = base_name + ".csv"
            preds_csv_path = os.path.join("/teamspace/studios/this_studio/outputs/mirror-mouse/100_1000-eks-random/rng0/", "video_preds", csv_filename)
            preds_df = pd.read_csv(preds_csv_path, header=[0,1,2], index_col=0)
            mask = preds_df.columns.get_level_values("coords").isin(["x", "y"])
            preds_df = preds_df.loc[:, mask]
            
            # subselect the predictions corresponding to frame_idxs
            subselected_preds = preds_df[preds_df.index.isin(frame_idxs)]

            def generate_new_index(idx, base_name):
                return f"labeled-data/{base_name}/img{str(idx).zfill(8)}.png"

            new_index = [generate_new_index(idx, base_name) for idx in subselected_preds.index]
            subselected_preds.index = new_index

            # debugging
            # print("Subselected Predictions:")
            # print(subselected_preds)
            
            new_columns = pd.MultiIndex.from_arrays([
                ['rick'] * len(subselected_preds.columns),
                subselected_preds.columns.get_level_values('bodyparts'),
                subselected_preds.columns.get_level_values('coords')
            ], names=['scorer', 'bodyparts', 'coords'])

            # Assign new column index to subselected_preds
            subselected_preds.columns = new_columns
            # append pseudo labels to hand labels

            # TODO: instead of training this 1 time. train the model 5 times based on the init_ensemble_seeds
            new_labels = pd.concat([new_labels, subselected_preds])

            # debugging
            # print("New Labels:")
            # print(new_labels)
    # print(f"New Labels after processing directory {video_dir}:")
    # print(new_labels)

    # # -------------------------------------------------------------------------------------
    # # Check number of labels and save new labels
    # # -------------------------------------------------------------------------------------
    
    #check that we have the right number of labels; new_labels.shape[0] should equal cfg["n_pseudo_labels"] + 
    initial_label_count = initial_labels.shape[0]
    expected_total_labels = initial_label_count + cfg["n_pseudo_labels"]
    if new_labels.shape[0] != expected_total_labels:
        print(f"Warning: Number of labels ({new_labels.shape[0]}) does not match expected count ({expected_total_labels})")
    else:
        print(f"Label count verified: {new_labels.shape[0]} labels")

    # Output the final new_labels to a CSV file
    new_labels_csv = os.path.join(data_dir, f"UpdatedCollectedData_withPseudoLabels_{cfg['pseudo_labeler']}_{cfg['selection_strategy']}.csv")
    new_labels.to_csv(new_labels_csv)
    print(f"New labels saved to {new_labels_csv}")

    # -------------------------------------------------------------------------------------
    # Train models on expanded dataset
    # -------------------------------------------------------------------------------------

    # new_labels_csv = os.path.join(data_dir, f"UpdatedCollectedData_withPseudoLabels_{cfg['pseudo_labeler']}_{cfg['selection_strategy']}.csv")
    #TODO: change the final_ensemble_seeds to init_ensemble_seeds
    # Check if final_ensemble_seeds is a list or an integer
    if isinstance(cfg["final_ensemble_seeds"], int):
        final_ensemble_seeds = [cfg["final_ensemble_seeds"]]
        num_models = 1
    else:
        final_ensemble_seeds = cfg["final_ensemble_seeds"]
        num_models = len(final_ensemble_seeds)
    
    print(f'Training {cfg["final_ensemble_seeds"]} models on expanded dataset')

    for k in final_ensemble_seeds:

        #TODO: train_and_infer() use all of the input 
            #argument: seed k, config path or actual config file (not sure if it matters), data directory, csv, all the arguemtns from pl.Train should also be pass from this function (min step, max step, eval_check)
            #resulst_dir is an argument for train_and_infer() as well
            # train_and_infer() function, min_step argument is config of min_step
            #video_directory() also need to be passed
            # Big idea: for k in seeed, run this train_and_infer(), which sit inside train.py
            # soon implement a baseline, huge long chunk of code baseline or eks, there sould be clear how we want to section that code off. 

        # Load lightning pose config file
        with open(lightning_pose_config_path, "r") as file:
            lightning_pose_cfg = yaml.safe_load(file)
        cfg_lp = DictConfig(lightning_pose_cfg)
        
        # Update config
        cfg_lp.data.data_dir = data_dir
        cfg_lp.training.rng_seed_data_pt = k
        cfg_lp.data.csv_file = new_labels_csv  # Use the new CSV file with pseudo-labels
        
        # Add iteration-specific fields to the config
        cfg_lp.training.max_epochs = 10
        cfg_lp.training.min_epochs = 10
        cfg_lp.training.unfreeze_step = 30
        
        # Define the output directory

        
        results_dir = os.path.join(
            parent_dir, 
            f"../outputs/mirror-mouse/100_1000-{cfg['pseudo_labeler']}-{cfg['selection_strategy']}/rng{k}"
        )
        os.makedirs(results_dir, exist_ok=True)
        
        # Check if model has already been trained
        model_config_checked = os.path.join(results_dir, "config.yaml")

        if os.path.exists(model_config_checked):
            print(f"config.yaml directory found for rng{k}. Skipping training.") 
            checkpoint_pattern = os.path.join(results_dir, "tb_logs", "test", "version_*", "checkpoints", "*.ckpt")
            checkpoint_files = glob.glob(checkpoint_pattern)
            if checkpoint_files:
                best_ckpt = checkpoint_files[0]
            else:
                best_ckpt = None
            
            data_module = None
            trainer = None
        
        else:
            print(f"No config.yaml found for rng{k}. Training the model.")
            best_ckpt, data_module, trainer = train(
                cfg=cfg_lp, 
                results_dir=results_dir,
                min_steps=cfg["min_steps"],
                max_steps=cfg["max_steps"],
                milestone_steps=cfg["milestone_steps"],
                val_check_interval=cfg["val_check_interval"]
            )

    # -------------------------------------------------------------------------------------
    # Run inference on all InD/OOD videos and compute unsupervised metrics
    # -------------------------------------------------------------------------------------
    for video_dir in cfg["video_directories"]:
        video_files = [f for f in os.listdir(os.path.join(data_dir, video_dir)) if f.endswith('.mp4')]
        for video_file in video_files:
            inference_csv = os.path.join(results_dir, "video_preds", video_file.replace(".mp4", ".csv"))
            if os.path.exists(inference_csv):
                print(f"Inference file {inference_csv} already exists. Skipping inference for {video_file}")
            else:
                print(f"Running inference for {video_file}")
                results_df = inference_with_metrics(
                    video_file=os.path.join(data_dir, video_dir, video_file),
                    cfg=cfg_lp,
                    preds_file=inference_csv,
                    ckpt_file=best_ckpt,
                    data_module=data_module,
                    trainer=trainer,
                    metrics=True,
                )

print("Completed training and inference for all models with expanded dataset.")
    
    # # -------------------------------------------------------------------------------------
    # # save out all predictions/metrics in dataframe(s)
    # # -------------------------------------------------------------------------------------
    # # can think about this later


if __name__ == "__main__":
    # config_file = "../configs/pipeline_example.yaml"
    # pipeline(config_file)
    parser = argparse.ArgumentParser()
    parser.add_argument(
        '--config',
        required=True,
        help='absolute path to .yaml configuration file',
        type=str,
    )
    args = parser.parse_args()
    pipeline(args.config)<|MERGE_RESOLUTION|>--- conflicted
+++ resolved
@@ -31,7 +31,6 @@
     
     cfg_lp = DictConfig(lightning_pose_cfg)
     data_dir = cfg_lp.data.data_dir
-    print(data_dir)
     
     script_dir = os.path.dirname(os.path.abspath(__file__))
     parent_dir = os.path.dirname(script_dir)
@@ -53,17 +52,11 @@
         cfg_lp.training.min_epochs = 10
         cfg_lp.training.unfreeze_step = 30
         
-<<<<<<< HEAD
-        script_dir = os.path.dirname(os.path.abspath(__file__))
-        parent_dir = os.path.dirname(script_dir)
-        results_dir = os.path.join(parent_dir, f"../outputs/{os.path.basename(data_dir)}/hand={cfg_lp.training.train_frames}_pseudo={cfg['n_pseudo_labels']}/networks/rng{k}")
-=======
     #     script_dir = os.path.dirname(os.path.abspath(__file__))
     #     parent_dir = os.path.dirname(script_dir)
-        results_dir = os.path.join(parent_dir, f"../outputs/mirror-mouse/100_1000-eks-random/rng{k}")
+        results_dir = os.path.join(parent_dir, f"../outputs/{os.path.basename(data_dir)}/hand={cfg_lp.training.train_frames}_pseudo={cfg['n_pseudo_labels']}/networks/rng{k}")
         #TODO: train baseline model, and numers of hand label = 100  + numbers of pseudolabel =1000 +
         # TODO; naming convention: /outputs/{dataset}/ 
->>>>>>> 2fde6344
         os.makedirs(results_dir, exist_ok=True)
         
         """
@@ -112,15 +105,6 @@
         # # -------------------------------------------------------------------------------------
         # # run inference on all InD/OOD videos and compute unsupervised metrics
         # # -------------------------------------------------------------------------------------
-<<<<<<< HEAD
-        
-            num_videos = 0
-            for video_dir in cfg["video_directories"]:
-                video_files = os.listdir(os.path.join(data_dir, video_dir))
-                num_videos += len(video_files)
-                for video_file in video_files:
-                    csv_name = video_file.replace(".mp4", ".csv")
-=======
 
         for video_dir in cfg["video_directories"]:
             video_files = [f for f in os.listdir(os.path.join(data_dir, video_dir)) if f.endswith('.mp4')]
@@ -132,7 +116,6 @@
                     print(f"Inference file {inference_csv} already exists. Skipping inference for {video_file}")
                 else:
                     print(f"Running inference for {video_file}")
->>>>>>> 2fde6344
                     results_df = inference_with_metrics(
                         video_file=os.path.join(data_dir, video_dir, video_file),
                         cfg=cfg_lp,
@@ -145,7 +128,6 @@
         
             
     # # -------------------------------------------------------------------------------------
-<<<<<<< HEAD
     print("Starting EKS")
     script_dir = os.path.dirname(os.path.abspath(__file__))
     parent_dir = os.path.dirname(script_dir)
@@ -176,68 +158,6 @@
             input_dfs, output_df, _ = format_data_walk(input_dir, data_type, csv_name)
             print(f'Found {len(input_dfs)} input dfs')
             print(f'Input data for {csv_name} has been read into EKS.')
-
-            ''' This region should be identical to EKS singlecam script '''
-            # Convert list of DataFrames to a 3D NumPy array
-            data_arrays = [df.to_numpy() for df in input_dfs]
-            markers_3d_array = np.stack(data_arrays, axis=0)
-
-            # Map keypoint names to keys in input_dfs and crop markers_3d_array
-            keypoint_is = {}
-            keys = []
-            for i, col in enumerate(input_dfs[0].columns):
-                keypoint_is[col] = i
-            for part in bodypart_list:
-                keys.append(keypoint_is[part + '_x'])
-                keys.append(keypoint_is[part + '_y'])
-                keys.append(keypoint_is[part + '_likelihood'])
-            key_cols = np.array(keys)
-            markers_3d_array = markers_3d_array[:, :, key_cols]
-
-            # Call the smoother function
-            df_dicts, s_finals = ensemble_kalman_smoother_singlecam(
-                markers_3d_array,
-                bodypart_list,
-                s,
-                s_frames,
-                blocks=[],
-                use_optax=True
-            )
-            ''' end of identical region '''
-
-            # Save eks results in new DataFrames and .csv output files
-            for k in range(len(bodypart_list)):
-                df = df_dicts[k][bodypart_list[k] + '_df']
-                output_df = populate_output_dataframe(df, bodypart_list[k], output_df)
-                output_path = os.path.join(results_dir, csv_name)
-                output_df.to_csv(output_path)
-
-            print(f"EKS DataFrame output for {csv_name} successfully converted to CSV. See at {output_path}")
-
-        else:
-            output_df = input_dir
-    #         # other baseline pseudolaber implementation
-=======
-    # print("Starting EKS")
-    # script_dir = os.path.dirname(os.path.abspath(__file__))
-    # parent_dir = os.path.dirname(script_dir)
-    # results_dir = os.path.join(parent_dir, f"../outputs/mirror-mouse/100_1000-eks-random")
-    # input_dir = results_dir
-    # os.makedirs(results_dir, exist_ok=True)  # can be removed later (if results_dir exists)
-    # eks_dir = os.path.join(results_dir, "eks")
-    # os.makedirs(eks_dir, exist_ok=True)  # Ensure eks directory exists
-    # data_type = cfg["data_type"]
-    # output_df = None
-
-    # if cfg["pseudo_labeler"] == "eks":
-    #     bodypart_list = cfg_lp["data"]["keypoint_names"]
-    #     s = None  # optimize s
-    #     s_frames = [(None, None)] # use all frames for optimization
-    #     for csv_name in eks_input_csv_names:
-    #         # Load and format input files and prepare an empty DataFrame for output.
-    #         input_dfs, output_df, _ = format_data_walk(input_dir, data_type, csv_name)
-    #         print(f'Found {len(input_dfs)} input dfs')
-    #         print(f'Input data for {csv_name} has been read into EKS.')
 
     #         ''' This region should be identical to EKS singlecam script '''
     #         # Convert list of DataFrames to a 3D NumPy array
@@ -256,30 +176,29 @@
     #         key_cols = np.array(keys)
     #         markers_3d_array = markers_3d_array[:, :, key_cols]
 
-    #         # Call the smoother function
-    #         df_dicts, s_finals, nll_values_array = ensemble_kalman_smoother_singlecam(
-    #             markers_3d_array,
-    #             bodypart_list,
-    #             s,
-    #             s_frames,
-    #             blocks=[],
-    #             use_optax=True
-    #         )
-    #         ''' end of identical region '''
-
-    #         # Save eks results in new DataFrames and .csv output files
-    #         for k in range(len(bodypart_list)):
-    #             df = df_dicts[k][bodypart_list[k] + '_df']
-    #             output_df = populate_output_dataframe(df, bodypart_list[k], output_df)
-    #             output_path = os.path.join(eks_dir, csv_name)
-    #             output_df.to_csv(output_path)
+            # Call the smoother function
+            df_dicts, s_finals = ensemble_kalman_smoother_singlecam(
+                markers_3d_array,
+                bodypart_list,
+                s,
+                s_frames,
+                blocks=[],
+                use_optax=True
+            )
+            ''' end of identical region '''
+
+            # Save eks results in new DataFrames and .csv output files
+            for k in range(len(bodypart_list)):
+                df = df_dicts[k][bodypart_list[k] + '_df']
+                output_df = populate_output_dataframe(df, bodypart_list[k], output_df)
+                output_path = os.path.join(results_dir, csv_name)
+                output_df.to_csv(output_path)
 
     #         print(f"EKS DataFrame output for {csv_name} successfully converted to CSV. See at {output_path}")
 
     #     else:
     #         output_df = input_dir
     # #         # other baseline pseudolaber implementation
->>>>>>> 2fde6344
 
     # ''' Output from EKS can be csv or DataFrame, whatever is easier for the next step '''
 
