"""Example pipeline script."""

#%%
import argparse
import yaml
from omegaconf import DictConfig
import sys
import os
import numpy as np
from utils import format_data_walk
from pseudo_labeler.train import train, inference_with_metrics


sys.path.append(os.path.abspath(os.path.join(os.path.dirname(__file__), '../../eks')))

from eks.utils import populate_output_dataframe
from eks.singlecam_smoother import ensemble_kalman_smoother_singlecam

#%%
def pipeline(config_file: str):

    # load pipeline config file
    with open(config_file, "r") as file:
        cfg = yaml.safe_load(file)
        
    # load lightning pose config file from the path specified in pipeline config
    lightning_pose_config_path = cfg.get("lightning_pose_config")
    with open(lightning_pose_config_path, "r") as file:
        lightning_pose_cfg = yaml.safe_load(file)
    
    cfg_lp = DictConfig(lightning_pose_cfg)
    data_dir = cfg_lp.data.data_dir
    
    # -------------------------------------------------------------------------------------
    # train k supervised models on n hand-labeled frames and compute labeled OOD metrics
    # -------------------------------------------------------------------------------------
    print(f'training {len(cfg["init_ensemble_seeds"])} baseline models')
    for k in cfg["init_ensemble_seeds"]:
        
        cfg_lp.data.data_dir = data_dir
        
        # update training seeds
        cfg_lp.training.rng_seed_data_pt = k
        
        # add iteration-specific fields to the config
        #translate number of steps into numbers of epoch
        cfg_lp.training.max_epochs = 10
        cfg_lp.training.min_epochs = 10
        # update version that works
        # cfg_lp.training.max_steps = 64
        # cfg_lp.training.min_steps = 64
        cfg_lp.training.unfreeze_step = 30
        
        # define the output directory - the name below should come from (fully generated from) config file configuration
        #result_dir should be an absolute path
        script_dir = os.path.dirname(os.path.abspath(__file__))
        parent_dir = os.path.dirname(script_dir)
        results_dir = os.path.join(parent_dir, f"../outputs/mirror-mouse/100_1000-eks-random/rng{k}")
        os.makedirs(results_dir, exist_ok=True)
        
        """
        mirror-mouse/100_1000-eks-random/rng0
        mirror-mouse/100_1000-eks-random/rng1
        mirror-mouse/100_1000-eks-random/eks
        ...
        mirror-mouse/100_10000-eks-strategy2/rng0
        """

        # train model
        # if we run inference on videos inside train(), then we should pass a list of video
        # directories to loop over; these should probably be stored in pipeline config file
        # train(cfg=cfg_lp, results_dir=results_dir)
<<<<<<< HEAD

        #TODO: Tommy - make more argument to train, max step min step, milestone, etc. pass
        #information from pipeline config which we call cfg. 
        best_ckpt, data_module, trainer = train(cfg=cfg_lp, results_dir=results_dir)
    
    # -------------------------------------------------------------------------------------
    # run inference on all InD/OOD videos and compute unsupervised metrics
    # -------------------------------------------------------------------------------------
=======

        #TODO: Tommy - make more argument to train, max step min step, milestone, etc. pass
        #information from pipeline config which we call cfg. 
        best_ckpt, data_module, trainer = train(cfg=cfg_lp, results_dir=results_dir)

        # -------------------------------------------------------------------------------------
        # run inference on all InD/OOD videos and compute unsupervised metrics
        # -------------------------------------------------------------------------------------
>>>>>>> c0901297
        # this is actually already in the train function - do we want to split it?
        # iterate through all the videos in the video_dir in pipeline_example.yaml
        video_names = []
        for video_dir in cfg["video_directories"]:
            video_files = os.listdir(os.path.join(data_dir, video_dir))
            for video_file in video_files:
                video_name = video_file.replace(".mp4", ".csv")
                video_names.append(video_name)
                results_df = inference_with_metrics(
                    video_file=os.path.join(data_dir, video_dir, video_file),
                    cfg=cfg_lp,
                    preds_file=os.path.join(results_dir, "video_preds", video_name),
                    ckpt_file=best_ckpt,
                    # model=model,
                    # ckpt_file=os.path.join(results_dir, "model.ckpt"),
                    data_module=data_module,
                    trainer=trainer,
                    metrics=True,
                )


    # -------------------------------------------------------------------------------------
    # optional: run eks on all InD/OOD videos
    # # -------------------------------------------------------------------------------------
    print("Starting EKS")
    script_dir = os.path.dirname(os.path.abspath(__file__))
    parent_dir = os.path.dirname(script_dir)
    results_dir = os.path.join(parent_dir, f"../outputs/mirror-mouse/100_1000-eks-random")
    input_dir = results_dir
    os.makedirs(results_dir, exist_ok=True)  # can be removed later (if results_dir exists)
    eks_dir = os.path.join(results_dir, "eks")
    os.makedirs(eks_dir, exist_ok=True)  # Ensure eks directory exists
    data_type = cfg["data_type"]
    output_df = None

    if cfg["pseudo_labeler"] == "eks":
        bodypart_list = cfg_lp["data"]["keypoint_names"]
        s = None  # optimize s
        s_frames = [(None, None)] # use all frames for optimization
        
        for video_name in video_names:
            # Load and format input files and prepare an empty DataFrame for output.
            input_dfs, output_df, _ = format_data_walk(input_dir, data_type, video_name)
            
            print(f'Input data for {video_name} has been read into EKS.')

            ''' This region should be identical to EKS singlecam script '''
            # Convert list of DataFrames to a 3D NumPy array
            data_arrays = [df.to_numpy() for df in input_dfs]
            markers_3d_array = np.stack(data_arrays, axis=0)

            # Map keypoint names to keys in input_dfs and crop markers_3d_array
            keypoint_is = {}
            keys = []
            for i, col in enumerate(input_dfs[0].columns):
                keypoint_is[col] = i
            for part in bodypart_list:
                keys.append(keypoint_is[part + '_x'])
                keys.append(keypoint_is[part + '_y'])
                keys.append(keypoint_is[part + '_likelihood'])
            key_cols = np.array(keys)
            markers_3d_array = markers_3d_array[:, :, key_cols]

            # Call the smoother function
            df_dicts, s_finals, nll_values_array = ensemble_kalman_smoother_singlecam(
                markers_3d_array,
                bodypart_list,
                s,
                s_frames,
                blocks=[],
                use_optax=True
            )
            ''' end of identical region '''

            # Save eks results in new DataFrames and .csv output files
            for k in range(len(bodypart_list)):
                df = df_dicts[k][bodypart_list[k] + '_df']
                output_df = populate_output_dataframe(df, bodypart_list[k], output_df)
                csv_filename = video_name
                output_path = os.path.join(eks_dir, csv_filename)
                output_df.to_csv(output_path)

            print(f"EKS DataFrame output for {video_name} successfully converted to CSV. See at {output_path}")

        else:
            output_df = input_dir
            # other baseline pseudolaber implementation



    # # -------------------------------------------------------------------------------------
    # # select frames to add to the dataset
    # # -------------------------------------------------------------------------------------
    # # TODO: 
    # print(
    #     f'selecting {cfg["n_pseudo_labels"]} pseudo-labels using {cfg["pseudo_labeler"]} '
    #     f'({cfg["selection_strategy"]} strategy)'
    # )
    # # load hand labels csv file as a pandas dataframe
    # # TODO: load hand labels, ie. CollectedData.csv; call this new_labels
    # # loop through videos and select labels from each
    # frames_per_video = cfg["n_pseudo_labels"] / num_videos  # TODO: define num_videos above
    # for video_dir in cfg["video_directories"]:
    #     video_files = os.listdir(os.path.join(data_dir, video_dir))
    #     for video_file in video_files:
    #         # select labels from this video
    #         frame_idxs = select_frame_idxs_eks(
    #             video_file=None,
    #             n_frames_to_select=frames_per_video,
    #         )
    #         # export frames to labeled data directory
    #         export_frames(
    #             video_file: str,
    #             save_dir: str,
    #             frame_idxs=frame_idxs,
    #             format="png",
    #             n_digits=8,
    #             context_frames=0,
    #         )
    #         # append pseudo labels to hand labels
    #         # TODO: load predictions for the specific indices returned by select_frame_idxs_eks()
    #         # load video predictions for this particular video (for now from rng0, later from eks)
    #         # subselect the predictions corresponding to frame_idxs
    #         # concatenate subselected predictions from this video to new_labels; call this new_labels also

    # # FOR LATER: check that we have the right number of labels; new_labels.shape[0] should equal cfg["n_pseudo_labels"] + 
    # # save out new_labels in a new csv file
    # # TODO

    # # - we need to add frames to the existing dataset
    # # - for each strategy/run/whatever, need to make a new csv file with updated frames

    # # train model(s) on expanded dataset
    # print(f'training {len(cfg["final_ensemble_seeds"])} baseline models')
    # for k in cfg["final_ensemble_seeds"]:
    #     # load lightning pose config file
    #     cfg_lp = use omega conf to load
    #     # - update data.data_dir, maybe some other paths
    #     # - update training.rng_seed_data_pt
    #     # - add iteration-specific fields to the config
    #     # - NEW: change labeled data field (data.csv_file)

    #     # define the output directory
    #     results_dir = todo

    #     # train model
    #     # if we run inference on videos inside train(), then we should pass a list of video
    #     # directories to loop over; these should probably be stored in pipeline config file
    #     train(cfg=cfg_lp, results_dir=results_dir)

    # # -------------------------------------------------------------------------------------
    # # run inference on all InD/OOD videos and compute unsupervised metrics
    # # -------------------------------------------------------------------------------------
    # # do as above

    # # -------------------------------------------------------------------------------------
    # # save out all predictions/metrics in dataframe(s)
    # # -------------------------------------------------------------------------------------
    # # can think about this later


if __name__ == "__main__":
    # config_file = "../configs/pipeline_example.yaml"
    # pipeline(config_file)
    parser = argparse.ArgumentParser()
    parser.add_argument(
        '--config',
        required=True,
        help='absolute path to .yaml configuration file',
        type=str,
    )
    args = parser.parse_args()
    pipeline(args.config)

# %%<|MERGE_RESOLUTION|>--- conflicted
+++ resolved
@@ -70,25 +70,14 @@
         # if we run inference on videos inside train(), then we should pass a list of video
         # directories to loop over; these should probably be stored in pipeline config file
         # train(cfg=cfg_lp, results_dir=results_dir)
-<<<<<<< HEAD
 
         #TODO: Tommy - make more argument to train, max step min step, milestone, etc. pass
         #information from pipeline config which we call cfg. 
         best_ckpt, data_module, trainer = train(cfg=cfg_lp, results_dir=results_dir)
-    
-    # -------------------------------------------------------------------------------------
-    # run inference on all InD/OOD videos and compute unsupervised metrics
-    # -------------------------------------------------------------------------------------
-=======
-
-        #TODO: Tommy - make more argument to train, max step min step, milestone, etc. pass
-        #information from pipeline config which we call cfg. 
-        best_ckpt, data_module, trainer = train(cfg=cfg_lp, results_dir=results_dir)
 
         # -------------------------------------------------------------------------------------
         # run inference on all InD/OOD videos and compute unsupervised metrics
         # -------------------------------------------------------------------------------------
->>>>>>> c0901297
         # this is actually already in the train function - do we want to split it?
         # iterate through all the videos in the video_dir in pipeline_example.yaml
         video_names = []
