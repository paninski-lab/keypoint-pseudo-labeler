--- conflicted
+++ resolved
@@ -283,17 +283,10 @@
 
                     def generate_new_index(idx, base_name):
                         return f"labeled-data/{base_name}/img{str(idx).zfill(8)}.png"
-<<<<<<< HEAD
 
                     new_index = [generate_new_index(idx, base_name) for idx in subselected_preds.index]
                     subselected_preds.index = new_index
 
-=======
-
-                    new_index = [generate_new_index(idx, base_name) for idx in subselected_preds.index]
-                    subselected_preds.index = new_index
-
->>>>>>> bf5a7375
                     print(f'adjusted: {subselected_preds}')
 
                     standard_scorer_name = 'standard_scorer'
